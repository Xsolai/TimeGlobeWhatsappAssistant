import re
import logging
import time
from datetime import datetime
from ..core.config import settings

# Set up logging
logger = logging.getLogger(__name__)

# Remove circular imports - use lazy loading instead
_assistant_manager = None
_time_globe_service = None


def _get_assistant_manager():
    """Lazy initialization of the AssistantManager to avoid circular imports"""
    global _assistant_manager
    if _assistant_manager is None:
        from ..agent import AssistantManager

    return _assistant_manager


def _get_time_globe_service():
    """Lazy initialization of the TimeGlobeService to avoid circular imports"""
    global _time_globe_service
    if _time_globe_service is None:
        from ..services.time_globe_service import TimeGlobeService

        _time_globe_service = TimeGlobeService()
    return _time_globe_service


def get_sites():
    """Get a list of available salons"""
    logger.info("Tool called: get_sites()")
    start_time = time.time()
    try:
        sites = _get_time_globe_service().get_sites()
        execution_time = time.time() - start_time
        logger.info(f"get_sites() completed successfully in {execution_time:.2f}s")
        return {"status": "success", "sites": sites}
    except Exception as e:
        execution_time = time.time() - start_time
        logger.error(f"Error in get_sites(): {str(e)} - took {execution_time:.2f}s")
        return {"status": "error", "message": str(e)}


def get_products(siteCd: str):
    """Get a list of available services for a specific salon"""
    logger.info(f"Tool called: get_products(siteCd={siteCd})")
    start_time = time.time()
    try:
        products = _get_time_globe_service().get_products(siteCd)
        execution_time = time.time() - start_time
        logger.info(f"get_products() completed successfully in {execution_time:.2f}s")
        return {"status": "success", "products": products}
    except Exception as e:
        execution_time = time.time() - start_time
        logger.error(f"Error in get_products(): {str(e)} - took {execution_time:.2f}s")
        return {"status": "error", "message": str(e)}


<<<<<<< HEAD
def get_employee(items, siteCd, week):
=======
def get_employee(items, siteCd,week):
>>>>>>> 327ec213
    """Get a list of available employees for a specific service.
     Parameters:
    items (int): The item number of the selected service for which employees are to be retrieved.
    siteCd (str): The siteCd of the salon"""
<<<<<<< HEAD
    logger.info(
        f"Tool called: get_employee(items={items}, siteCd={siteCd},week={week})"
    )
    start_time = time.time()
    try:
        employees = _get_time_globe_service().get_employee(items, siteCd, week)
=======
    logger.info(f"Tool called: get_employee(items={items}, siteCd={siteCd},week={week})")
    start_time = time.time()
    try:
        employees = _get_time_globe_service().get_employee(items, siteCd,week)
>>>>>>> 327ec213
        execution_time = time.time() - start_time
        logger.info(f"get_employee() completed successfully in {execution_time:.2f}s")
        return {"status": "success", "employees": employees}
    except Exception as e:
        execution_time = time.time() - start_time
        logger.error(f"Error in get_employee(): {str(e)} - took {execution_time:.2f}s")
        return {"status": "error", "message": str(e)}


def AppointmentSuggestion(customerCd: str, siteCd: str, week: int, positions: list):
    """Get available appointment slots for selected services and optionally specific employees at a given salon"""
    logger.info(
        f"Tool called: AppointmentSuggestion(customerCd={customerCd}, siteCd={siteCd}, week={week}, positions={positions})"
    )
    start_time = time.time()
    try:
        suggestions = _get_time_globe_service().AppointmentSuggestion(
<<<<<<< HEAD
            customerCd=customerCd, siteCd=siteCd, week=week, positions=positions
=======
            customerCd=customerCd,
            siteCd=siteCd,
            week=week,
            positions=positions
>>>>>>> 327ec213
        )
        execution_time = time.time() - start_time
        logger.info(
            f"AppointmentSuggestion() completed successfully in {execution_time:.2f}s"
        )
        return {"status": "success", "suggestions": suggestions}
    except Exception as e:
        execution_time = time.time() - start_time
        logger.error(
            f"Error in AppointmentSuggestion(): {str(e)} - took {execution_time:.2f}s"
        )
        return {"status": "error", "message": str(e)}


def book_appointment(
<<<<<<< HEAD
    receiver_nunmber,
=======
>>>>>>> 327ec213
    mobileNumber,
    siteCd,
    customerId,
    reminderSms,
    reminderEmail,
<<<<<<< HEAD
    positions,
=======
    positions
>>>>>>> 327ec213
):
    """Book one or more appointments using the updated API structure"""
    logger.info("Tool called: book_appointment() with multiple positions")
    start_time = time.time()
<<<<<<< HEAD

=======
    
>>>>>>> 327ec213
    try:
        # Validate beginTs in positions
        for i, pos in enumerate(positions):
            if not isinstance(pos.get("beginTs"), str):
<<<<<<< HEAD
                logger.warning(
                    f"Invalid beginTs format in position {i + 1}: {pos.get('beginTs')}"
                )
                return {
                    "status": "error",
                    "message": f"Invalid date format in position {i + 1}",
                }

        logger.info(
            f"Processing appointment booking for customerId={customerId}, siteCd={siteCd}"
        )
=======
                logger.warning(f"Invalid beginTs format in position {i + 1}: {pos.get('beginTs')}")
                return {
                    "status": "error",
                    "message": f"Invalid date format in position {i + 1}"
                }

        logger.info(f"Processing appointment booking for customerId={customerId}, siteCd={siteCd}")
>>>>>>> 327ec213

        # Construct the API payload
        payload = {
            "siteCd": siteCd,
            "customerId": customerId,
            "reminderSms": reminderSms,
            "reminderEmail": reminderEmail,
            "positions": [
                {
                    "ordinalPosition": i + 1,
                    "beginTs": pos.get("beginTs"),
                    "durationMillis": pos.get("durationMillis"),
                    "employeeId": pos.get("employeeId"),
                    "itemNo": pos.get("itemNo"),
                    "itemNm": pos.get("itemNm"),
                }
                for i, pos in enumerate(positions)
<<<<<<< HEAD
            ],
        }

        # Make the API call
        result = _get_time_globe_service().book_appointment(
            payload, mobileNumber, receiver_nunmber
        )
=======
            ]
        }

        # Make the API call
        result = _get_time_globe_service().book_appointment(payload,mobileNumber)
>>>>>>> 327ec213

        execution_time = time.time() - start_time

        # Handle result codes
        if result.get("code") == 90:
            logger.info(
                f"book_appointment() - user already has 2 appointments - took {execution_time:.2f}s"
            )
            return {
                "status": "success",
                "booking_result": (
                    "You already have 2 future appointments. "
                    "Please cancel one to book another."
                ),
            }
        elif result.get("code") == 0:
            order_id = result.get("orderId")
            logger.info(
                f"book_appointment() - appointment booked successfully (orderID: {order_id}) - took {execution_time:.2f}s"
            )
            return {
                "status": "success",
                "booking_result": f"Appointment booked successfully. Order ID: {order_id}",
            }
        else:
            logger.warning(
                f"book_appointment() - unexpected response code: {result.get('code')} - took {execution_time:.2f}s"
            )
            return {
                "status": "error",
                "message": f"Unexpected response code: {result.get('code')}",
            }

    except Exception as e:
        execution_time = time.time() - start_time
        logger.error(f"Error in book_appointment(): {str(e)} - took {execution_time:.2f}s")
        return {"status": "error", "message": str(e)}


def cancel_appointment(orderId, mobileNumber, siteCd):
    """Cancel an existing appointment"""
    logger.info(f"Tool called: cancel_appointment(orderId={orderId},sitecode={siteCd})")
<<<<<<< HEAD

    start_time = time.time()
    try:
=======
    
    start_time = time.time()
    try:    
>>>>>>> 327ec213
        if not orderId:
            logger.warning("cancel_appointment() called without orderId")
            return {"status": "error", "message": "orderId is required"}

        result = _get_time_globe_service().cancel_appointment(
            orderId=orderId, mobileNumber=mobileNumber, siteCd=siteCd
        )
        execution_time = time.time() - start_time

        if result.get("code") == 0:
            logger.info(
                f"cancel_appointment() - appointment cancelled successfully - took {execution_time:.2f}s"
            )
            return {
                "status": "success",
                "message": "your appointment has been cancelled.",
            }
        else:
            logger.warning(
                f"cancel_appointment() - invalid appointment ID - took {execution_time:.2f}s"
            )
            return {
                "status": "success",
                "cancellation_result": "The provided id is not valid appointment id",
            }
    except Exception as e:
        execution_time = time.time() - start_time
        logger.error(
            f"Error in cancel_appointment(): {str(e)} - took {execution_time:.2f}s"
        )
        return {"status": "error", "message": str(e)}


def get_profile(mobile_number: str):
    """Get the profile data for a given phone number"""
    logger.info(f"Tool called: get_profile(mobile_number={mobile_number})")
    start_time = time.time()
    try:
        profile = _get_time_globe_service().get_profile(mobile_number)
        execution_time = time.time() - start_time

        if profile.get("code") == 0:
            logger.info(
                f"get_profile() - profile retrieved successfully - took {execution_time:.2f}s"
            )
            return {"status": "success", "profile": profile}
        elif profile.get("code") == -3:
            logger.info(
                f"get_profile() - user does not exist - took {execution_time:.2f}s"
            )
            return {
                "status": "success",
                "message": "user with this number does not exist",
            }
        else:
            logger.warning(
                f"get_profile() - error getting user info, code: {profile.get('code')} - took {execution_time:.2f}s"
            )
            return {"status": "success", "message": "there is error getting user info"}

    except Exception as e:
        execution_time = time.time() - start_time
        logger.error(f"Error in get_profile(): {str(e)} - took {execution_time:.2f}s")
        return {"status": "error", "message": str(e)}


def get_orders(mobile_number: str):
    """Get a list of open appointments"""
    logger.info("Tool called: get_orders()")
    start_time = time.time()
    try:
        orders = _get_time_globe_service().get_orders(mobile_number=mobile_number)
        execution_time = time.time() - start_time
        logger.info(f"get_orders() completed successfully in {execution_time:.2f}s")
        return {"status": "success", "orders": orders}
    except Exception as e:
        execution_time = time.time() - start_time
        logger.error(f"Error in get_orders(): {str(e)} - took {execution_time:.2f}s")
        return {"status": "error", "message": str(e)}


def get_old_orders(customer_code="demo"):
    """Get a list of past appointments"""
    logger.info(f"Tool called: get_old_orders(customer_code={customer_code})")
    start_time = time.time()
    try:
        old_orders = _get_time_globe_service().get_old_orders(customer_code)
        execution_time = time.time() - start_time
        logger.info(f"get_old_orders() completed successfully in {execution_time:.2f}s")
        return {"status": "success", "old_orders": old_orders}
    except Exception as e:
        execution_time = time.time() - start_time
        logger.error(
            f"Error in get_old_orders(): {str(e)} - took {execution_time:.2f}s"
        )
        return {"status": "error", "message": str(e)}


def store_profile(
    mobile_number: str,
    email: str,
    gender: str,
    full_name: str,
    first_name: str,
    last_name: str,
    dpl_accepted: int = 0  # Neu hinzugefügt
):
    """Store user profile"""
    # Handle missing parameters
    if not mobile_number:
        logger.error("store_profile() called without mobile_number")
        return {"status": "error", "message": "Mobile number is required"}

    # Normalize mobile number format - remove spaces and any special chars except +
    if mobile_number:
        mobile_number = "".join(c for c in mobile_number if c.isdigit() or c == "+")

        # Ensure proper international formatting
        if mobile_number.startswith("00"):  # Common format for international numbers
            mobile_number = "+" + mobile_number[2:]
        elif not mobile_number.startswith("+"):
            mobile_number = "+" + mobile_number

    # Provide default values for optional parameters
    if not email:
        logger.warning("store_profile() called without email, using default")
        email = ""

    if not gender:
        logger.warning("store_profile() called without gender, using default")
        gender = "M"  # Default to Male

    if not first_name:
        logger.warning("store_profile() called without first_name, using default")
        first_name = "User"

    if not last_name:
        logger.warning("store_profile() called without last_name, using default")
        last_name = ""

    logger.info(
        f"Tool called: store_profile(mobile_number={mobile_number}, email={email}, "
        f"gender={gender}, full_name={full_name}, first_name={first_name}, "
        f"last_name={last_name}, dplAccepted={dpl_accepted})"
    )

    start_time = time.time()
    try:
        # Übergib den neuen Parameter an den Service
        response = _get_time_globe_service().store_profile(
<<<<<<< HEAD
            mobile_number, email, gender, full_name, first_name, last_name
=======
            mobile_number, email, gender, full_name, first_name, last_name, dpl_accepted
>>>>>>> 327ec213
        )

        execution_time = time.time() - start_time

        if response.get("code") == 0:
            logger.info(
                f"store_profile() - profile created successfully - took {execution_time:.2f}s"
            )
            return {"status": "success", "message": "Profile created successfully"}
        else:
            error_code = response.get("code", "unknown")
            error_msg = response.get("message", "Unknown error")
            logger.warning(
                f"store_profile() - error creating profile, code: {error_code}, message: {error_msg} - took {execution_time:.2f}s"
            )
            return {
                "status": "error",
                "message": f"Error creating profile: {error_msg}",
            }

    except Exception as e:
        execution_time = time.time() - start_time
        logger.error(f"Error in store_profile(): {str(e)} - took {execution_time:.2f}s")
        return {"status": "error", "message": str(e)}


def format_response(text):
    logger.debug(f"Tool called: format_response(text length={len(text)})")
    start_time = time.time()
    try:
        final_response = replace_double_with_single_asterisks(text)  # removing single *
        final_response = remove_sources(final_response)  # removing sources if any
        final_response = remove_brackets(
            final_response
        )  # removing brackets before linke
        final_response = remove_small_brackets(
            final_response
        )  # removing small brackets from link
        # remove all ### from the response
        final_response = final_response.replace("### ", "")

        execution_time = time.time() - start_time
        logger.debug(f"format_response() completed in {execution_time:.4f}s")
        return final_response
    except Exception as e:
        execution_time = time.time() - start_time
        logger.error(
            f"Error in format_response(): {str(e)} - took {execution_time:.4f}s"
        )
        return text  # Return original text if formatting fails


def replace_double_with_single_asterisks(text):
    return re.sub(r"\*\*(.*?)\*\*", r"*\1*", text)


def remove_sources(text):
    # Use regex to match the pattern 【number:number†filename.extension】
    clean_text = re.sub(r"【\d+:\d+†[^\s]+】", "", text)
    return clean_text


def remove_brackets(text):
    # Use regex to find and remove square brackets and their content
    return re.sub(r"\[.*?\]", "", text)


def remove_small_brackets(text):
    # Use regex to find and remove only the parentheses, but keep the content inside
    return re.sub(r"[()]", "", text)


def format_datetime(user_date_time: str) -> str:
    """
    Converts various user date-time formats to ISO 8601 format.
    Handles formats like:
    - YYYY-MM-DD HH:MM
    - YYYY-MM-DD HH:MM AM/PM
    - Month DD, YYYY HH:MM AM/PM
    - Already ISO 8601 formatted strings (returns as-is)

    Args:
        user_date_time: A string containing date and time

    Returns:
        ISO 8601 formatted string (YYYY-MM-DDT00:00:00.000Z)

    Raises:
        ValueError: If the date-time format cannot be parsed
    """
    start_time = time.time()
    logger.info(f"format_datetime() called with input: {user_date_time}")

    # Check if input is already in ISO 8601 format
    iso_pattern = r"^\d{4}-\d{2}-\d{2}T\d{2}:\d{2}:\d{2}(\.\d{3})?Z$"
    if re.match(iso_pattern, user_date_time):
        # Validate it's a real date by parsing and reformatting
        try:
            dt = datetime.strptime(user_date_time, "%Y-%m-%dT%H:%M:%S.%fZ")
            logger.info(f"Input already in ISO format: {user_date_time}")
            return user_date_time
        except ValueError:
            try:
                dt = datetime.strptime(user_date_time, "%Y-%m-%dT%H:%M:%SZ")
                logger.info(f"Input already in ISO format: {user_date_time}")
                return user_date_time
            except ValueError:
                logger.debug(
                    "Input matched ISO pattern but failed validation, trying other formats"
                )
                pass  # Not a valid ISO format, continue with other formats

    formats = [
        # YYYY-MM-DD formats
        "%Y-%m-%d %H:%M",  # 2025-03-21 14:00
        "%Y-%m-%d %I:%M %p",  # 2025-03-21 02:00 PM
        # Month name formats
        "%B %d, %Y %I:%M %p",  # March 21, 2025 10:00 AM
        "%b %d, %Y %I:%M %p",  # Mar 21, 2025 10:00 AM
        # Additional formats with various separators
        "%Y/%m/%d %H:%M",  # 2025/03/21 14:00
        "%d/%m/%Y %H:%M",  # 21/03/2025 14:00
        "%m/%d/%Y %I:%M %p",  # 03/21/2025 02:00 PM
        "%d-%b-%Y %I:%M %p",  # 21-Mar-2025 02:00 PM
    ]

    # If input contains separate date and time parameters
    if " " in user_date_time and len(user_date_time.split(" ")) == 2:
        user_date, user_time = user_date_time.split(" ", 1)
        logger.debug(f"Split input into date: {user_date} and time: {user_time}")
        # Try both formats from the original function
        try:
            dt = datetime.strptime(f"{user_date} {user_time}", "%Y-%m-%d %H:%M")
            result = dt.strftime("%Y-%m-%dT%H:%M:%S.000Z")
            execution_time = time.time() - start_time
            logger.info(
                f"format_datetime() completed successfully in {execution_time:.4f}s"
            )
            return result
        except ValueError:
            logger.debug(
                "Failed to parse with format %Y-%m-%d %H:%M, trying %Y-%m-%d %I:%M %p"
            )
            try:
                dt = datetime.strptime(f"{user_date} {user_time}", "%Y-%m-%d %I:%M %p")
                result = dt.strftime("%Y-%m-%dT%H:%M:%S.000Z")
                execution_time = time.time() - start_time
                logger.info(
                    f"format_datetime() completed successfully in {execution_time:.4f}s"
                )
                return result
            except ValueError:
                logger.debug(
                    "Failed to parse with both initial formats, continuing to other formats"
                )
                pass  # Continue to the general case

    # Try all formats
    for fmt in formats:
        try:
            logger.debug(f"Trying format: {fmt}")
            dt = datetime.strptime(user_date_time, fmt)
            result = dt.strftime("%Y-%m-%dT%H:%M:%S.000Z")
            execution_time = time.time() - start_time
            logger.info(
                f"format_datetime() completed successfully in {execution_time:.4f}s"
            )
            return result
        except ValueError:
            continue

    # If still no match, try to be more flexible by normalizing the input
    normalized_input = user_date_time.replace(",", "")  # Remove commas
    logger.debug(f"Using normalized input: {normalized_input}")

    # Check for common patterns
    month_pattern = r"(Jan|Feb|Mar|Apr|May|Jun|Jul|Aug|Sep|Oct|Nov|Dec)[a-z]* (\d{1,2})[\w,]* (\d{4})"
    time_pattern = r"(\d{1,2}):(\d{2})(?:\s*([AP]M))?"

    month_match = re.search(month_pattern, user_date_time, re.IGNORECASE)
    time_match = re.search(time_pattern, user_date_time)

    if month_match and time_match:
        logger.debug("Found month and time patterns in the input")
        month = month_match.group(1)
        day = month_match.group(2)
        year = month_match.group(3)

        hour = time_match.group(1)
        minute = time_match.group(2)
        ampm = time_match.group(3) if time_match.group(3) else ""

        logger.debug(
            f"Extracted components - Month: {month}, Day: {day}, Year: {year}, Hour: {hour}, Minute: {minute}, AM/PM: {ampm}"
        )

        try:
            date_str = f"{month} {day} {year} {hour}:{minute} {ampm}".strip()
            format_str = "%b %d %Y %I:%M %p" if ampm else "%b %d %Y %H:%M"
            logger.debug(
                f"Attempting to parse: '{date_str}' with format: '{format_str}'"
            )

            dt = datetime.strptime(date_str, format_str)
            result = dt.strftime("%Y-%m-%dT%H:%M:%S.000Z")
            execution_time = time.time() - start_time
            logger.info(
                f"format_datetime() completed successfully in {execution_time:.4f}s"
            )
            return result
        except ValueError as e:
            logger.debug(f"Failed to parse extracted components: {e}")
            pass

    # If we get here, no format matched
    execution_time = time.time() - start_time
    logger.error(
        f"Invalid date-time format: {user_date_time} (processing took {execution_time:.4f}s)"
    )
    raise ValueError(f"Invalid date-time format: {user_date_time}")


def get_response_from_gpt(msg, user_id, _assistant_manager, receiver_nunmber):
    logger.info(f"Tool called: get_response_from_gpt(user_id={user_id})")
    start_time = time.time()
    try:
        response = _assistant_manager.run_conversation(user_id, msg, receiver_nunmber)
        execution_time = time.time() - start_time
        logger.info(
            f"get_response_from_gpt() for user {user_id} completed in {execution_time:.2f}s"
        )
        return response
    except Exception as e:
        execution_time = time.time() - start_time
        logger.error(
            f"Error in get_response_from_gpt(): {str(e)} - took {execution_time:.2f}s"
        )
        return f"Error processing request: {str(e)}"<|MERGE_RESOLUTION|>--- conflicted
+++ resolved
@@ -45,13 +45,13 @@
         logger.error(f"Error in get_sites(): {str(e)} - took {execution_time:.2f}s")
         return {"status": "error", "message": str(e)}
 
-
 def get_products(siteCd: str):
     """Get a list of available services for a specific salon"""
     logger.info(f"Tool called: get_products(siteCd={siteCd})")
     start_time = time.time()
     try:
         products = _get_time_globe_service().get_products(siteCd)
+        products = _get_time_globe_service().get_products(siteCd)
         execution_time = time.time() - start_time
         logger.info(f"get_products() completed successfully in {execution_time:.2f}s")
         return {"status": "success", "products": products}
@@ -61,28 +61,17 @@
         return {"status": "error", "message": str(e)}
 
 
-<<<<<<< HEAD
 def get_employee(items, siteCd, week):
-=======
-def get_employee(items, siteCd,week):
->>>>>>> 327ec213
     """Get a list of available employees for a specific service.
      Parameters:
     items (int): The item number of the selected service for which employees are to be retrieved.
     siteCd (str): The siteCd of the salon"""
-<<<<<<< HEAD
     logger.info(
         f"Tool called: get_employee(items={items}, siteCd={siteCd},week={week})"
     )
     start_time = time.time()
     try:
         employees = _get_time_globe_service().get_employee(items, siteCd, week)
-=======
-    logger.info(f"Tool called: get_employee(items={items}, siteCd={siteCd},week={week})")
-    start_time = time.time()
-    try:
-        employees = _get_time_globe_service().get_employee(items, siteCd,week)
->>>>>>> 327ec213
         execution_time = time.time() - start_time
         logger.info(f"get_employee() completed successfully in {execution_time:.2f}s")
         return {"status": "success", "employees": employees}
@@ -92,26 +81,26 @@
         return {"status": "error", "message": str(e)}
 
 
+def AppointmentSuggestion(customerCd: str, siteCd: str, week: int, positions: list):
+    """Get available appointment slots for selected services and optionally specific employees at a given salon"""
 def AppointmentSuggestion(customerCd: str, siteCd: str, week: int, positions: list):
     """Get available appointment slots for selected services and optionally specific employees at a given salon"""
     logger.info(
         f"Tool called: AppointmentSuggestion(customerCd={customerCd}, siteCd={siteCd}, week={week}, positions={positions})"
+        f"Tool called: AppointmentSuggestion(customerCd={customerCd}, siteCd={siteCd}, week={week}, positions={positions})"
     )
     start_time = time.time()
     try:
         suggestions = _get_time_globe_service().AppointmentSuggestion(
-<<<<<<< HEAD
-            customerCd=customerCd, siteCd=siteCd, week=week, positions=positions
-=======
             customerCd=customerCd,
             siteCd=siteCd,
             week=week,
             positions=positions
->>>>>>> 327ec213
         )
         execution_time = time.time() - start_time
         logger.info(
             f"AppointmentSuggestion() completed successfully in {execution_time:.2f}s"
+            f"AppointmentSuggestion() completed successfully in {execution_time:.2f}s"
         )
         return {"status": "success", "suggestions": suggestions}
     except Exception as e:
@@ -123,34 +112,30 @@
 
 
 def book_appointment(
-<<<<<<< HEAD
     receiver_nunmber,
-=======
->>>>>>> 327ec213
     mobileNumber,
     siteCd,
     customerId,
     reminderSms,
     reminderEmail,
-<<<<<<< HEAD
-    positions,
-=======
     positions
->>>>>>> 327ec213
 ):
     """Book one or more appointments using the updated API structure"""
     logger.info("Tool called: book_appointment() with multiple positions")
     start_time = time.time()
-<<<<<<< HEAD
-
-=======
-    
->>>>>>> 327ec213
+
     try:
         # Validate beginTs in positions
         for i, pos in enumerate(positions):
             if not isinstance(pos.get("beginTs"), str):
-<<<<<<< HEAD
+                logger.warning(f"Invalid beginTs format in position {i + 1}: {pos.get('beginTs')}")
+                return {
+                    "status": "error",
+                    "message": f"Invalid date format in position {i + 1}"
+                }
+        # Validate beginTs in positions
+        for i, pos in enumerate(positions):
+            if not isinstance(pos.get("beginTs"), str):
                 logger.warning(
                     f"Invalid beginTs format in position {i + 1}: {pos.get('beginTs')}"
                 )
@@ -162,15 +147,6 @@
         logger.info(
             f"Processing appointment booking for customerId={customerId}, siteCd={siteCd}"
         )
-=======
-                logger.warning(f"Invalid beginTs format in position {i + 1}: {pos.get('beginTs')}")
-                return {
-                    "status": "error",
-                    "message": f"Invalid date format in position {i + 1}"
-                }
-
-        logger.info(f"Processing appointment booking for customerId={customerId}, siteCd={siteCd}")
->>>>>>> 327ec213
 
         # Construct the API payload
         payload = {
@@ -188,7 +164,6 @@
                     "itemNm": pos.get("itemNm"),
                 }
                 for i, pos in enumerate(positions)
-<<<<<<< HEAD
             ],
         }
 
@@ -196,13 +171,6 @@
         result = _get_time_globe_service().book_appointment(
             payload, mobileNumber, receiver_nunmber
         )
-=======
-            ]
-        }
-
-        # Make the API call
-        result = _get_time_globe_service().book_appointment(payload,mobileNumber)
->>>>>>> 327ec213
 
         execution_time = time.time() - start_time
 
@@ -213,6 +181,10 @@
             )
             return {
                 "status": "success",
+                "booking_result": (
+                    "You already have 2 future appointments. "
+                    "Please cancel one to book another."
+                ),
                 "booking_result": (
                     "You already have 2 future appointments. "
                     "Please cancel one to book another."
@@ -229,7 +201,7 @@
             }
         else:
             logger.warning(
-                f"book_appointment() - unexpected response code: {result.get('code')} - took {execution_time:.2f}s"
+                f"book_appointment() - unexpected response response code: {result.get('code')} - took {execution_time:.2f}s"
             )
             return {
                 "status": "error",
@@ -241,19 +213,12 @@
         logger.error(f"Error in book_appointment(): {str(e)} - took {execution_time:.2f}s")
         return {"status": "error", "message": str(e)}
 
-
 def cancel_appointment(orderId, mobileNumber, siteCd):
     """Cancel an existing appointment"""
     logger.info(f"Tool called: cancel_appointment(orderId={orderId},sitecode={siteCd})")
-<<<<<<< HEAD
-
-    start_time = time.time()
-    try:
-=======
-    
-    start_time = time.time()
-    try:    
->>>>>>> 327ec213
+
+    start_time = time.time()
+    try:
         if not orderId:
             logger.warning("cancel_appointment() called without orderId")
             return {"status": "error", "message": "orderId is required"}
@@ -404,11 +369,7 @@
     try:
         # Übergib den neuen Parameter an den Service
         response = _get_time_globe_service().store_profile(
-<<<<<<< HEAD
             mobile_number, email, gender, full_name, first_name, last_name
-=======
-            mobile_number, email, gender, full_name, first_name, last_name, dpl_accepted
->>>>>>> 327ec213
         )
 
         execution_time = time.time() - start_time
