from fastapi import APIRouter, Request, Depends, HTTPException, status

from app.agent import AssistantManager
from ..services.twilio_service import TwilioService
from ..schemas.twilio_sender import (
    SenderRequest,
    VerificationRequest,
    SenderId,
    UpdateSenderRequest,
)
from ..core.config import settings
from ..schemas.auth import User
from ..utils.tools_wrapper_util import get_response_from_gpt
from ..utils.tools_wrapper_util import format_response
import json
from datetime import datetime,timezone
from twilio.twiml.messaging_response import MessagingResponse
from ..db.session import get_db
from ..core.dependencies import (
    get_twilio_service,
    validate_twilio_request,
    get_current_user,
)
from ..models.customer_model import CustomerModel
from ..models.booked_appointment import BookModel
from ..models.booking_detail import BookingDetail
from fastapi.responses import JSONResponse
from sqlalchemy.orm import Session
<<<<<<< HEAD
from ..logger import main_logger
=======
from datetime import datetime, timezone,timedelta
>>>>>>> 327ec213

router = APIRouter()


@router.post("/incoming-whatsapp")
async def whatsapp_wbhook(
    request: Request,
    tiwilio_service: TwilioService = Depends(get_twilio_service),
    db: Session = Depends(get_db),
):
    """
    Webhook to receive WhatsApp messages via Twilio.
    Responds with the processed message from get_response_from_gpt.
    """
    form_data = await request.form()
    await validate_twilio_request(request)

    incoming_msg = form_data.get("Body", "").lower()  # The incoming message body
    sender_number = form_data.get("From", "")  # Sender's WhatsApp number
    receiver_nunmber = form_data.get("To", "")
    number = "".join(filter(str.isdigit, sender_number))
<<<<<<< HEAD
    main_logger.info(
        f"Incoming message from {sender_number} to {receiver_nunmber}: {incoming_msg}"
    )
=======
>>>>>>> 327ec213
    try:
        # Get response from the assistant function
        _assistant_manager = AssistantManager(
            settings.OPENAI_API_KEY, settings.OPENAI_ASSISTANT_ID, db
        )
<<<<<<< HEAD
        response = get_response_from_gpt(incoming_msg, number, _assistant_manager,receiver_nunmber.split(":")[1])
=======
        gmt_plus_2 = timezone(timedelta(hours=2))
        # Add Current Date and Time with msg
        new_msg = f"{incoming_msg} \n current date: {datetime.today().date()} \n current time: {datetime.now(gmt_plus_2).strftime('%H:%M:%S')}"
        logging.info(f"Incoming message from {sender_number}: {new_msg}")
        response = get_response_from_gpt(new_msg, number, _assistant_manager)
>>>>>>> 327ec213
        response = format_response(response)
        main_logger.info(json.dumps(
                {
                    "timestamp": datetime.now(tz=timezone.utc).isoformat(),
                    "sender": sender_number,
                    "receiver": receiver_nunmber,
                    "message": incoming_msg,
                    "response": response,  
                }
            ))
        main_logger.info(f"Response generated for {sender_number}: {response}")
    except Exception as e:
        main_logger.error(f"Error generating response for {sender_number}: {e}")
        response = "I'm sorry, something went wrong while processing your message."
    # # Send the response back to the incoming message
    # print(f"Response ==>> {sender_number} with: {response}")

    # resp = MessagingResponse()
    # resp.message(response)
    resp = tiwilio_service.send_whatsapp(sender_number, response)
    main_logger.info(
        f"Responded to  customer {sender_number} for question {incoming_msg} with response {response}"
    )
    # print("Resp", str(resp))
    return str(resp)  # Respond to Twilio's webhook with the message


@router.post(
    "/register-whatsapp-sender",
    status_code=status.HTTP_200_OK,
    response_class=JSONResponse,
)
async def register_whatsapp(
    sender_request: SenderRequest,
    twilio_service: TwilioService = Depends(get_twilio_service),
    current_user: User = Depends(get_current_user),
):
    """Register Whatsapp"""
    return twilio_service.register_whatsapp(sender_request, current_user)


@router.post(
    "/verify-sender/{sender_id}",
    status_code=status.HTTP_200_OK,
    response_class=JSONResponse,
)
async def verification_sender(
    sender_id: str,
    verification_request: VerificationRequest,
    twilio_service: TwilioService = Depends(get_twilio_service),
    current_user: User = Depends(get_current_user),
):
    """Verify WhatsApp Sender"""
    return twilio_service.verify_sender(verification_request)


@router.get(
    "/sender/{sender_id}", status_code=status.HTTP_200_OK, response_class=JSONResponse
)
async def get_whatsapp_sender(
    sender_id: str,
    twilio_service: TwilioService = Depends(get_twilio_service),
    current_user: User = Depends(get_current_user),
):
    return twilio_service.get_whatsapp_sender(sender_id)


@router.post(
    "/update-sender", status_code=status.HTTP_200_OK, response_class=JSONResponse
)
async def update_whatsapp_sender(
    update_sender: UpdateSenderRequest,
    twilio_service: TwilioService = Depends(get_twilio_service),
    current_user: User = Depends(get_current_user),
):

    return twilio_service.update_whatsapp_sender(update_sender)


@router.delete("/sender", status_code=status.HTTP_200_OK, response_class=JSONResponse)
async def delete_whatsapp_sender(
    sender_id: SenderId,
    twilio_service: TwilioService = Depends(get_twilio_service),
    current_user: User = Depends(get_current_user),
):
    return twilio_service.delete_whatsapp_sender(sender_id)<|MERGE_RESOLUTION|>--- conflicted
+++ resolved
@@ -26,11 +26,8 @@
 from ..models.booking_detail import BookingDetail
 from fastapi.responses import JSONResponse
 from sqlalchemy.orm import Session
-<<<<<<< HEAD
+from datetime import datetime, timezone,timedelta
 from ..logger import main_logger
-=======
-from datetime import datetime, timezone,timedelta
->>>>>>> 327ec213
 
 router = APIRouter()
 
@@ -52,26 +49,19 @@
     sender_number = form_data.get("From", "")  # Sender's WhatsApp number
     receiver_nunmber = form_data.get("To", "")
     number = "".join(filter(str.isdigit, sender_number))
-<<<<<<< HEAD
     main_logger.info(
         f"Incoming message from {sender_number} to {receiver_nunmber}: {incoming_msg}"
     )
-=======
->>>>>>> 327ec213
     try:
         # Get response from the assistant function
         _assistant_manager = AssistantManager(
             settings.OPENAI_API_KEY, settings.OPENAI_ASSISTANT_ID, db
         )
-<<<<<<< HEAD
-        response = get_response_from_gpt(incoming_msg, number, _assistant_manager,receiver_nunmber.split(":")[1])
-=======
         gmt_plus_2 = timezone(timedelta(hours=2))
         # Add Current Date and Time with msg
         new_msg = f"{incoming_msg} \n current date: {datetime.today().date()} \n current time: {datetime.now(gmt_plus_2).strftime('%H:%M:%S')}"
-        logging.info(f"Incoming message from {sender_number}: {new_msg}")
+        main_logger.info(f"Incoming message from {sender_number}: {new_msg}")
         response = get_response_from_gpt(new_msg, number, _assistant_manager)
->>>>>>> 327ec213
         response = format_response(response)
         main_logger.info(json.dumps(
                 {
