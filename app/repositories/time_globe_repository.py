--- conflicted
+++ resolved
@@ -1,5 +1,6 @@
 import logging
 from sqlalchemy.orm import Session
+from ..models.booked_appointment import BookModel
 from ..models.booked_appointment import BookModel
 from ..models.customer_model import CustomerModel
 from ..models.booking_detail import BookingDetail
@@ -117,10 +118,7 @@
             main_logger.info(
                 f"Saving booking appointment for order_id: {booking_details.get('orderId')}"
             )
-<<<<<<< HEAD
             sender=self.db.query(SenderModel).filter(SenderModel.phone_number==receiver_nunmber).first()
-=======
->>>>>>> 327ec213
             customer = self.get_customer(booking_details.get("mobileNumber"))
             if not customer:
                 main_logger.error("Customer not found while saving appointment.")
@@ -139,23 +137,6 @@
                 f"Booking appointment saved with ID: {book_appointment.id}"
             )
 
-<<<<<<< HEAD
-            for position in booking_details.get("positions", []):
-                main_logger.info(f"Processing booking position: {position}")
-                booking_detail = BookingDetail(
-                    begin_ts=datetime.strptime(
-                        position["beginTs"], "%Y-%m-%dT%H:%M:%S.%fZ"
-                    ),
-                    duration_millis=position["durationMillis"],
-                    employee_id=position["employeeId"],
-                    item_no=position["itemNo"],
-                    book_id=book_appointment.id,
-                )
-                self.db.add(booking_detail)
-
-            self.db.commit()
-
-=======
             # for position in booking_details.get("positions", []):
             #     main_logger.info(f"Processing booking position: {position}")
             #     booking_detail = BookingDetail(
@@ -170,9 +151,7 @@
             #     )
             #     self.db.add(booking_detail)
 
-            # self.db.commit()
-            
->>>>>>> 327ec213
+            self.db.commit()
             main_logger.info(
                 f"Booking details saved for order_id: {booking_details.get('orderId')}"
             )
