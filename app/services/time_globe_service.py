from ..core.config import settings
import requests, time, json
from fastapi import HTTPException, status
from ..repositories.time_globe_repository import TimeGlobeRepository
from ..db.session import get_db
from ..logger import main_logger
from datetime import datetime
import re


# Add a local format_datetime function to avoid circular imports
def format_datetime(user_date_time: str) -> str:
    """
    Converts various user date-time formats to ISO 8601 format.
    Handles formats like:
    - YYYY-MM-DD HH:MM
    - YYYY-MM-DD HH:MM AM/PM
    - Month DD, YYYY HH:MM AM/PM
    - Already ISO 8601 formatted strings (returns as-is)

    Args:
        user_date_time: A string containing date and time

    Returns:
        ISO 8601 formatted string (YYYY-MM-DDT00:00:00.000Z)

    Raises:
        ValueError: If the date-time format cannot be parsed
    """
    start_time = time.time()
    main_logger.info(f"format_datetime() called with input: {user_date_time}")

    # Check if input is already in ISO 8601 format
    iso_pattern = r"^\d{4}-\d{2}-\d{2}T\d{2}:\d{2}:\d{2}(\.\d{3})?Z$"
    if re.match(iso_pattern, user_date_time):
        # Validate it's a real date by parsing and reformatting
        try:
            dt = datetime.strptime(user_date_time, "%Y-%m-%dT%H:%M:%S.%fZ")
            main_logger.info(f"Input already in ISO format: {user_date_time}")
            return user_date_time
        except ValueError:
            try:
                dt = datetime.strptime(user_date_time, "%Y-%m-%dT%H:%M:%SZ")
                main_logger.info(f"Input already in ISO format: {user_date_time}")
                return user_date_time
            except ValueError:
                main_logger.debug(
                    "Input matched ISO pattern but failed validation, trying other formats"
                )
                pass  # Not a valid ISO format, continue with other formats

    formats = [
        # YYYY-MM-DD formats
        "%Y-%m-%d %H:%M",  # 2025-03-21 14:00
        "%Y-%m-%d %I:%M %p",  # 2025-03-21 02:00 PM
        # Month name formats
        "%B %d, %Y %I:%M %p",  # March 21, 2025 10:00 AM
        "%b %d, %Y %I:%M %p",  # Mar 21, 2025 10:00 AM
        # Additional formats with various separators
        "%Y/%m/%d %H:%M",  # 2025/03/21 14:00
        "%d/%m/%Y %H:%M",  # 21/03/2025 14:00
        "%m/%d/%Y %I:%M %p",  # 03/21/2025 02:00 PM
        "%d-%b-%Y %I:%M %p",  # 21-Mar-2025 02:00 PM
    ]

    # If input contains separate date and time parameters
    if " " in user_date_time and len(user_date_time.split(" ")) == 2:
        user_date, user_time = user_date_time.split(" ", 1)
        main_logger.debug(f"Split input into date: {user_date} and time: {user_time}")
        # Try both formats from the original function
        try:
            dt = datetime.strptime(f"{user_date} {user_time}", "%Y-%m-%d %H:%M")
            result = dt.strftime("%Y-%m-%dT%H:%M:%S.000Z")
            execution_time = time.time() - start_time
            main_logger.info(
                f"format_datetime() completed successfully in {execution_time:.4f}s"
            )
            return result
        except ValueError:
            main_logger.debug(
                "Failed to parse with format %Y-%m-%d %H:%M, trying %Y-%m-%d %I:%M %p"
            )
            try:
                dt = datetime.strptime(f"{user_date} {user_time}", "%Y-%m-%d %I:%M %p")
                result = dt.strftime("%Y-%m-%dT%H:%M:%S.000Z")
                execution_time = time.time() - start_time
                main_logger.info(
                    f"format_datetime() completed successfully in {execution_time:.4f}s"
                )
                return result
            except ValueError:
                main_logger.debug(
                    "Failed to parse with both initial formats, continuing to other formats"
                )
                pass  # Continue to the general case

    # Try all formats
    for fmt in formats:
        try:
            main_logger.debug(f"Trying format: {fmt}")
            dt = datetime.strptime(user_date_time, fmt)
            result = dt.strftime("%Y-%m-%dT%H:%M:%S.000Z")
            execution_time = time.time() - start_time
            main_logger.info(
                f"format_datetime() completed successfully in {execution_time:.4f}s"
            )
            return result
        except ValueError:
            continue

    # If still no match, try to be more flexible by normalizing the input
    normalized_input = user_date_time.replace(",", "")  # Remove commas
    main_logger.debug(f"Using normalized input: {normalized_input}")

    # Check for common patterns
    month_pattern = r"(Jan|Feb|Mar|Apr|May|Jun|Jul|Aug|Sep|Oct|Nov|Dec)[a-z]* (\d{1,2})[\w,]* (\d{4})"
    time_pattern = r"(\d{1,2}):(\d{2})(?:\s*([AP]M))?"

    month_match = re.search(month_pattern, user_date_time, re.IGNORECASE)
    time_match = re.search(time_pattern, user_date_time)

    if month_match and time_match:
        main_logger.debug("Found month and time patterns in the input")
        month = month_match.group(1)
        day = month_match.group(2)
        year = month_match.group(3)

        hour = time_match.group(1)
        minute = time_match.group(2)
        ampm = time_match.group(3) if time_match.group(3) else ""

        main_logger.debug(
            f"Extracted components - Month: {month}, Day: {day}, Year: {year}, Hour: {hour}, Minute: {minute}, AM/PM: {ampm}"
        )

        try:
            date_str = f"{month} {day} {year} {hour}:{minute} {ampm}".strip()
            format_str = "%b %d %Y %I:%M %p" if ampm else "%b %d %Y %H:%M"
            main_logger.debug(
                f"Attempting to parse: '{date_str}' with format: '{format_str}'"
            )

            dt = datetime.strptime(date_str, format_str)
            result = dt.strftime("%Y-%m-%dT%H:%M:%S.000Z")
            execution_time = time.time() - start_time
            main_logger.info(
                f"format_datetime() completed successfully in {execution_time:.4f}s"
            )
            return result
        except ValueError as e:
            main_logger.debug(f"Failed to parse extracted components: {e}")
            pass

    # If we get here, no format matched
    execution_time = time.time() - start_time
    main_logger.error(
        f"Invalid date-time format: {user_date_time} (processing took {execution_time:.4f}s)"
    )
    raise ValueError(f"Invalid date-time format: {user_date_time}")


class TimeGlobeService:
    def __init__(self):
        self.base_url = settings.TIME_GLOBE_BASE_URL
        self.username = settings.TIME_GLOBE_LOGIN_USERNAME
        self.password = settings.TIME_GLOBE_LOGIN_PASSWORD
        self.time_globe_repo = TimeGlobeRepository(next(get_db()))
        self.token = None
        self.expire_time = 3600  # 1 hour
        # self.siteCd = "bonn"  # None
        # self.item_no = None
        # self.employee_id = None
        # self.item_name = None
        # self.mobile_number = None

    def login(self) -> None:
        """Authenticate and retrieve a new JWT token."""
        main_logger.debug("Attempting to log in to Time Globe API")
        payload = {
            "customerCd": "demo",
            "loginNm": self.username,
            "password": self.password,
        }
        response = requests.post(url=self.base_url + "/auth/login", json=payload)
        if response.status_code == 200:
            self.token = response.json().get("jwt")
            self.expire_time = time.time() + 3600  # 1 hour
            main_logger.info("Successfully logged in to Time Globe API")
        else:
            main_logger.error("Failed to log in to Time Globe API")
            raise HTTPException(
                status_code=status.HTTP_401_UNAUTHORIZED, detail="Failed to login"
            )

    def get_token(self) -> str:
        """Return a valid token, refreshing if expired."""
        main_logger.debug("Checking token validity")
        if not self.token or time.time() > self.expire_time:
            main_logger.info("Token expired or missing, refreshing token")
            self.login()
        return self.token

    def request(
        self,
        method: str,
        endpoint: str,
        mobile_number: str = None,
        data=None,
        is_header=False,
    ):
        """Generic method to make authenticated requests."""
        main_logger.debug(f"Making {method} request to {endpoint}")
        headers = {
            "Content-Type": "application/json;charset=UTF-8",
            "x-book-auth-key": settings.TIME_GLOBE_API_KEY,
            "x-book-login-nm": mobile_number,
        }
        main_logger.debug(f"Request header: {headers}")
        url = f"{self.base_url}{endpoint}"
        main_logger.debug(f"Request payload: {data}")
<<<<<<< HEAD
        
=======
        main_logger.debug(f"Request header: {headers}")

>>>>>>> 327ec213
        if data:
            response = requests.request(
                method=method,
                url=url,
                json=data,
                headers=headers if is_header else None,
            )
        else:
            response = requests.request(
                method=method, url=url, headers=headers if is_header else None
            )

        main_logger.debug(f"Response status code: {response.status_code}")
        main_logger.debug(f"Response body: {response.text}")

        if response.status_code in [401, 500]:  # token expired or invalid
            main_logger.warning("Token expired or invalid, attempting to refresh token")
            self.login()
            response = requests.request(
                method=method, url=url, json=data, headers=headers
            )

        return response.json()

    def get_sites(self):
        """Get the available salons."""
        main_logger.debug("Fetching available salons")
        payload = {"customerCd": "demo"}
        response = self.request("POST", "/browse/getSites", data=payload)
        sites = []
        for item in response.get("sites"):
            sites.append(
                {"salon name": item.get("siteNm"), "siteCd": item.get("siteCd")}
            )
        main_logger.info(f"Successfully fetched {len(sites)} salons")
        return sites

    def get_products(self, siteCd: str):
        """Retrieve a list of available services for a selected salon."""
        main_logger.debug(f"Fetching products for site: {siteCd}")
        # self.siteCd = siteCd
        payload = {"customerCd": "demo", "siteCd": siteCd}
        response = self.request("POST", "/browse/getProducts", data=payload)
        main_logger.info(f"Successfully fetched products for site: {siteCd}")
<<<<<<< HEAD
        if response.get("items"):
            for item_id, item_data in response["items"].items():
                # Retrieve necessary fields from each item
                item_no = item_data.get("itemNo")
                online_nm = item_data.get("onlineNm")
                price_min_value = item_data.get("priceMinValue")
                
                # Save these details into the repository
                self.time_globe_repo.save_services(
                    {
                        "itemNo": item_no,
                        "onlineNm": online_nm,
                        "priceMinValue": price_min_value
                    }
                )   
        return response

    def get_employee(self, items: str, siteCd: str, week: int):
=======
        return response

    def get_employee(self, items: str, siteCd: str,week: int):
>>>>>>> 327ec213
        """Retrieve a list of available employees for a studio."""
        main_logger.debug(f"Fetching employees for item: {items}")
        payload = {
            "customerCd": "demo",
            "siteCd": siteCd,
            "week": week,
            "items": items,
        }
        # self.item_no = item_no
        # self.item_name = item_name
        response = self.request("POST", "/browse/getEmployees", data=payload)
        main_logger.info(f"Successfully fetched employees for item: {items}")
        return response

    def AppointmentSuggestion(self,customerCd:str, week: int, siteCd: str, positions: list):
        """Retrieve available appointment slots for selected services and optionally employees."""
        main_logger.debug(f"Fetching suggestions for week: {week}, siteCd: {siteCd}, positions: {positions}")
        
        payload = {
<<<<<<< HEAD
            "customerCd": "demo",
=======
            "customerCd": customerCd,
>>>>>>> 327ec213
            "siteCd": siteCd,
            "week": week,
            "positions": positions
        }

        response = self.request("POST", "/browse/getSuggestions", data=payload)
        
        # Define the cutoff date (April 1st, 2025)
        cutoff_date = datetime(2025, 4, 1)
        main_logger.info(f"Using cutoff date: {cutoff_date.strftime('%Y-%m-%d')}")
        
        # Increment beginTs based on the date
        if response and "suggestions" in response:
            main_logger.info(f"Processing {len(response['suggestions'])} appointment suggestions")
            for idx, suggestion in enumerate(response["suggestions"], 1):
                try:
                    # Increment the main beginTs
                    original_dt = datetime.strptime(suggestion["beginTs"], "%Y-%m-%dT%H:%M:%S.%fZ")
                    hours_to_add = 2 if original_dt >= cutoff_date else 1
                    adjusted_dt = original_dt.replace(hour=original_dt.hour + hours_to_add)
                    suggestion["beginTs"] = adjusted_dt.strftime("%Y-%m-%dT%H:%M:%S.%fZ")
                    
                    main_logger.info(
                        f"Suggestion {idx}: Adjusted main beginTs from {original_dt.strftime('%Y-%m-%d %H:%M')} "
                        f"to {adjusted_dt.strftime('%Y-%m-%d %H:%M')} (+{hours_to_add} hour{'s' if hours_to_add > 1 else ''})"
                    )
                    
                    # Increment beginTs in positions
                    for pos_idx, position in enumerate(suggestion["positions"], 1):
                        try:
                            pos_original_dt = datetime.strptime(position["beginTs"], "%Y-%m-%dT%H:%M:%S.%fZ")
                            pos_hours_to_add = 2 if pos_original_dt >= cutoff_date else 1
                            pos_adjusted_dt = pos_original_dt.replace(hour=pos_original_dt.hour + pos_hours_to_add)
                            position["beginTs"] = pos_adjusted_dt.strftime("%Y-%m-%dT%H:%M:%S.%fZ")
                            
                            main_logger.info(
                                f"Suggestion {idx}, Position {pos_idx}: Adjusted beginTs from "
                                f"{pos_original_dt.strftime('%Y-%m-%d %H:%M')} to "
                                f"{pos_adjusted_dt.strftime('%Y-%m-%d %H:%M')} "
                                f"(+{pos_hours_to_add} hour{'s' if pos_hours_to_add > 1 else ''})"
                            )
                        except Exception as pos_e:
                            main_logger.error(
                                f"Error adjusting time for suggestion {idx}, position {pos_idx}: {str(pos_e)}"
                            )
                            continue
                except Exception as e:
                    main_logger.error(f"Error processing suggestion {idx}: {str(e)}")
                    continue
        else:
            main_logger.warning("No suggestions found in response or invalid response format")
        
        main_logger.info(f"Response of appointment suggestions: {response}")
        return response

    def get_profile(self, mobile_number: str):
        """Retrieve the profile data for a given phone number."""
        main_logger.debug(f"Fetching profile for mobile number: {mobile_number}")
        # self.mobile_number = mobile_number
        response = self.request(
            method="POST",
            endpoint="/bot/getProfile",
            mobile_number=mobile_number,
            is_header=True,
        )

        if response and response.get("code") != -3:
            main_logger.info(f"Profile found for mobile number: {mobile_number}")
            self.time_globe_repo.create_customer(response, mobile_number)
        else:
            main_logger.warning(f"No profile found for mobile number: {mobile_number}")

        return response

    def get_orders(self, mobile_number):
        """Retrieve a list of open appointments."""
        main_logger.debug("Fetching open orders")
        response = self.request(
            "POST", "/bot/getOrders", is_header=True, mobile_number=mobile_number
        )
        
        # Define the cutoff date (April 1st, 2025)
        cutoff_date = datetime(2025, 4, 1)
        main_logger.info(f"Using cutoff date: {cutoff_date.strftime('%Y-%m-%d')}")
        
        # Adjust order times based on the date
        if response and isinstance(response, list):
            main_logger.info(f"Processing {len(response)} open orders")
            for idx, order in enumerate(response, 1):
                try:
                    # Adjust orderBegin
                    begin_dt = datetime.strptime(order["orderBegin"], "%Y-%m-%dT%H:%M:%S.%fZ")
                    hours_to_add = 2 if begin_dt >= cutoff_date else 1
                    adjusted_begin_dt = begin_dt.replace(hour=begin_dt.hour + hours_to_add)
                    order["orderBegin"] = adjusted_begin_dt.strftime("%Y-%m-%dT%H:%M:%S.%fZ")
                    
                    # Adjust orderEnd
                    end_dt = datetime.strptime(order["orderEnd"], "%Y-%m-%dT%H:%M:%S.%fZ")
                    adjusted_end_dt = end_dt.replace(hour=end_dt.hour + hours_to_add)
                    order["orderEnd"] = adjusted_end_dt.strftime("%Y-%m-%dT%H:%M:%S.%fZ")
                    
                    main_logger.info(
                        f"Order {idx} (ID: {order.get('orderId')}): Adjusted times - "
                        f"Begin: {begin_dt.strftime('%Y-%m-%d %H:%M')} → {adjusted_begin_dt.strftime('%Y-%m-%d %H:%M')} "
                        f"(+{hours_to_add} hour{'s' if hours_to_add > 1 else ''}), "
                        f"End: {end_dt.strftime('%Y-%m-%d %H:%M')} → {adjusted_end_dt.strftime('%Y-%m-%d %H:%M')}"
                    )
                except Exception as e:
                    main_logger.error(f"Error adjusting times for order {idx}: {str(e)}")
                    continue
        else:
            main_logger.warning("No orders found in response or invalid response format")
        
        main_logger.info("Successfully processed open orders")
        return response

    def get_old_orders(self, customer_code: str = "demo"):
        """Retrieve a list of past appointments."""
        main_logger.debug("Fetching old orders")
        payload = {"customerCd": customer_code}
        response = self.request("POST", "/book/getOldOrders", data=payload)
        main_logger.info("Successfully fetched old orders")
        return response

<<<<<<< HEAD
    def book_appointment(self, payload: dict,mobile_number,receiver_nunmber):
=======
    def book_appointment(self, payload: dict,mobile_number):
>>>>>>> 327ec213
        """Book one or more appointments with the updated API structure."""
        main_logger.debug("Booking appointment with new API format")
        
        try:
            # Define the cutoff date for time adjustment
            cutoff_date = datetime(2025, 4, 1)
            main_logger.info(f"Using cutoff date: {cutoff_date.strftime('%Y-%m-%d')}")

            # Adjust beginTs in all positions
            adjusted_positions = []
            for i, pos in enumerate(payload.get("positions", [])):
                try:
                    original_dt = datetime.strptime(pos["beginTs"], "%Y-%m-%dT%H:%M:%S.%fZ")
                    hours_to_subtract = 2 if original_dt >= cutoff_date else 1
                    adjusted_dt = original_dt.replace(hour=original_dt.hour - hours_to_subtract)
                    adjusted_beginTs = adjusted_dt.strftime("%Y-%m-%dT%H:%M:%S.%fZ")

                    main_logger.info(
                        f"[Position {i+1}] Adjusting appointment time - "
                        f"Original: {original_dt.strftime('%Y-%m-%d %H:%M')} → "
                        f"Adjusted: {adjusted_dt.strftime('%Y-%m-%d %H:%M')} (-{hours_to_subtract} hour{'s' if hours_to_subtract > 1 else ''})"
                    )

                    adjusted_positions.append({
                        **pos,
                        "beginTs": adjusted_beginTs
                    })

                except Exception as e:
                    main_logger.warning(f"Could not adjust beginTs for position {i+1}: {str(e)}")
                    adjusted_positions.append(pos)  # fallback to original if parsing fails

            # Build adjusted payload
            adjusted_payload = {
                "siteCd": payload.get("siteCd"),
                "customerId": payload.get("customerId"),
                "reminderSms": payload.get("reminderSms", True),
                "reminderEmail": payload.get("reminderEmail", False),
                "positions": adjusted_positions
            }

            # Use first position to extract mobile_number for header
            # mobile_number = payload.get("mobileNumber", None)
            if not mobile_number:
                main_logger.warning("No mobile number provided in payload — sending request without it")

            # Send request to API
            response = self.request(
                "POST",
                "/bot/book",
                data=adjusted_payload,
                is_header=True,
                mobile_number=mobile_number,
            )

            if response.get("code") == 0:
                main_logger.info("Appointment booked successfully")
                # Save with mobile number and order ID
                adjusted_payload.update({
                    "mobileNumber": mobile_number,
                    "orderId": response.get("orderId")
                })
<<<<<<< HEAD
                self.time_globe_repo.save_book_appointment(adjusted_payload,receiver_nunmber)
=======
                self.time_globe_repo.save_book_appointment(adjusted_payload)
>>>>>>> 327ec213
            else:
                main_logger.error(f"Failed to book appointment: {response}")

            return response

        except Exception as e:
            main_logger.error(f"Error in book_appointment: {str(e)}")
            raise

<<<<<<< HEAD
=======

>>>>>>> 327ec213
    def cancel_appointment(self, orderId: int, mobileNumber: str, siteCd):
        """Cancel an existing appointment."""
        main_logger.debug(f"Canceling appointment with order ID: {orderId}")
        payload = {
            "siteCd": siteCd,
            "orderId": orderId,
        }
        response = self.request(
            "POST",
            "/bot/cancel",
            data=payload,
            is_header=True,
            mobile_number=mobileNumber,
        )
        if response.get("code") == 0:
            main_logger.info(f"Appointment canceled successfully: {orderId}")
            self.time_globe_repo.delete_booking(orderId)
        else:
            main_logger.error(f"Failed to cancel appointment: {orderId}")
        return response

    def store_profile(
        self,
        mobile_number: str,
        email: str,
        gender: str,
        full_name: str,
        first_name: str,
        last_name: str,
        dpl_accepted: int = 0  # <-- NEU
    ):
        """Store user profile."""
        main_logger.debug(f"Storing profile for mobile number: {mobile_number}")

        # Ensure mobile number is properly formatted (remove leading zeroes, ensure country code, etc.)
        if mobile_number.startswith("0"):
            mobile_number = mobile_number[1:]
        if not mobile_number.startswith("+"):
            mobile_number = "+" + mobile_number

<<<<<<< HEAD
        # self.mobile_number = mobile_number
        # full_name = first_name + " " + last_name

        # Create the payload with proper field names
=======
        # Erstelle Payload für API
>>>>>>> 327ec213
        payload = {
            "salutationCd": gender,
            "email": email,
            "fullNm": full_name,
            "firstNm": first_name,
            "lastNm": last_name,
            "dplAccepted": dpl_accepted,  # <-- NEU
            "mobile":mobile_number
        }

        main_logger.debug(f"Sending profile data to API: {payload}")

        try:
            response = self.request(
                "POST",
                "/bot/storeProfileData",
                data=payload,
                is_header=True,
                mobile_number=mobile_number,
            )

            main_logger.debug(f"API response for store_profile: {response}")

            if response and isinstance(response, dict):
                code = response.get("code")
                main_logger.info(f"Profile API response code: {code}")

                if code == 0:
                    main_logger.info(f"Profile stored successfully in API: {mobile_number}")

                    # Kundendaten ggf. auch mit dplAccepted speichern
                    customer_data = {
                        "salutationCd": gender,
                        "email": email,
                        "fullNm": full_name,
                        "firstNm": first_name,
                        "lastNm": last_name,
                        "dplAccepted": dpl_accepted,  # <-- Optional, je nach Bedarf
                    }
                    self.time_globe_repo.create_customer(customer_data, mobile_number)

                    return {"code": 0, "message": "Profile created successfully"}
                else:
                    main_logger.error(f"API returned error code: {code}")
                    return response
            else:
                main_logger.error(f"Invalid response from API: {response}")
                return {"code": -1, "message": "Invalid response from API"}
        except Exception as e:
            main_logger.error(f"Error storing profile: {str(e)}")
            return {"code": -1, "message": f"Error: {str(e)}"}<|MERGE_RESOLUTION|>--- conflicted
+++ resolved
@@ -168,6 +168,7 @@
         self.token = None
         self.expire_time = 3600  # 1 hour
         # self.siteCd = "bonn"  # None
+        # self.siteCd = "bonn"  # None
         # self.item_no = None
         # self.employee_id = None
         # self.item_name = None
@@ -212,18 +213,15 @@
         main_logger.debug(f"Making {method} request to {endpoint}")
         headers = {
             "Content-Type": "application/json;charset=UTF-8",
+            "Content-Type": "application/json;charset=UTF-8",
             "x-book-auth-key": settings.TIME_GLOBE_API_KEY,
             "x-book-login-nm": mobile_number,
         }
         main_logger.debug(f"Request header: {headers}")
         url = f"{self.base_url}{endpoint}"
         main_logger.debug(f"Request payload: {data}")
-<<<<<<< HEAD
-        
-=======
         main_logger.debug(f"Request header: {headers}")
 
->>>>>>> 327ec213
         if data:
             response = requests.request(
                 method=method,
@@ -266,9 +264,11 @@
         main_logger.debug(f"Fetching products for site: {siteCd}")
         # self.siteCd = siteCd
         payload = {"customerCd": "demo", "siteCd": siteCd}
+        main_logger.debug(f"Fetching products for site: {siteCd}")
+        # self.siteCd = siteCd
+        payload = {"customerCd": "demo", "siteCd": siteCd}
         response = self.request("POST", "/browse/getProducts", data=payload)
         main_logger.info(f"Successfully fetched products for site: {siteCd}")
-<<<<<<< HEAD
         if response.get("items"):
             for item_id, item_data in response["items"].items():
                 # Retrieve necessary fields from each item
@@ -287,15 +287,14 @@
         return response
 
     def get_employee(self, items: str, siteCd: str, week: int):
-=======
-        return response
-
-    def get_employee(self, items: str, siteCd: str,week: int):
->>>>>>> 327ec213
         """Retrieve a list of available employees for a studio."""
+        main_logger.debug(f"Fetching employees for item: {items}")
         main_logger.debug(f"Fetching employees for item: {items}")
         payload = {
             "customerCd": "demo",
+            "siteCd": siteCd,
+            "week": week,
+            "items": items,
             "siteCd": siteCd,
             "week": week,
             "items": items,
@@ -304,22 +303,24 @@
         # self.item_name = item_name
         response = self.request("POST", "/browse/getEmployees", data=payload)
         main_logger.info(f"Successfully fetched employees for item: {items}")
+        main_logger.info(f"Successfully fetched employees for item: {items}")
         return response
 
     def AppointmentSuggestion(self,customerCd:str, week: int, siteCd: str, positions: list):
         """Retrieve available appointment slots for selected services and optionally employees."""
         main_logger.debug(f"Fetching suggestions for week: {week}, siteCd: {siteCd}, positions: {positions}")
         
+    def AppointmentSuggestion(self,customerCd:str, week: int, siteCd: str, positions: list):
+        """Retrieve available appointment slots for selected services and optionally employees."""
+        main_logger.debug(f"Fetching suggestions for week: {week}, siteCd: {siteCd}, positions: {positions}")
+        
         payload = {
-<<<<<<< HEAD
             "customerCd": "demo",
-=======
-            "customerCd": customerCd,
->>>>>>> 327ec213
             "siteCd": siteCd,
             "week": week,
             "positions": positions
         }
+
 
         response = self.request("POST", "/browse/getSuggestions", data=payload)
         
@@ -369,6 +370,53 @@
             main_logger.warning("No suggestions found in response or invalid response format")
         
         main_logger.info(f"Response of appointment suggestions: {response}")
+        
+        # Define the cutoff date (April 1st, 2025)
+        cutoff_date = datetime(2025, 4, 1)
+        main_logger.info(f"Using cutoff date: {cutoff_date.strftime('%Y-%m-%d')}")
+        
+        # Increment beginTs based on the date
+        if response and "suggestions" in response:
+            main_logger.info(f"Processing {len(response['suggestions'])} appointment suggestions")
+            for idx, suggestion in enumerate(response["suggestions"], 1):
+                try:
+                    # Increment the main beginTs
+                    original_dt = datetime.strptime(suggestion["beginTs"], "%Y-%m-%dT%H:%M:%S.%fZ")
+                    hours_to_add = 2 if original_dt >= cutoff_date else 1
+                    adjusted_dt = original_dt.replace(hour=original_dt.hour + hours_to_add)
+                    suggestion["beginTs"] = adjusted_dt.strftime("%Y-%m-%dT%H:%M:%S.%fZ")
+                    
+                    main_logger.info(
+                        f"Suggestion {idx}: Adjusted main beginTs from {original_dt.strftime('%Y-%m-%d %H:%M')} "
+                        f"to {adjusted_dt.strftime('%Y-%m-%d %H:%M')} (+{hours_to_add} hour{'s' if hours_to_add > 1 else ''})"
+                    )
+                    
+                    # Increment beginTs in positions
+                    for pos_idx, position in enumerate(suggestion["positions"], 1):
+                        try:
+                            pos_original_dt = datetime.strptime(position["beginTs"], "%Y-%m-%dT%H:%M:%S.%fZ")
+                            pos_hours_to_add = 2 if pos_original_dt >= cutoff_date else 1
+                            pos_adjusted_dt = pos_original_dt.replace(hour=pos_original_dt.hour + pos_hours_to_add)
+                            position["beginTs"] = pos_adjusted_dt.strftime("%Y-%m-%dT%H:%M:%S.%fZ")
+                            
+                            main_logger.info(
+                                f"Suggestion {idx}, Position {pos_idx}: Adjusted beginTs from "
+                                f"{pos_original_dt.strftime('%Y-%m-%d %H:%M')} to "
+                                f"{pos_adjusted_dt.strftime('%Y-%m-%d %H:%M')} "
+                                f"(+{pos_hours_to_add} hour{'s' if pos_hours_to_add > 1 else ''})"
+                            )
+                        except Exception as pos_e:
+                            main_logger.error(
+                                f"Error adjusting time for suggestion {idx}, position {pos_idx}: {str(pos_e)}"
+                            )
+                            continue
+                except Exception as e:
+                    main_logger.error(f"Error processing suggestion {idx}: {str(e)}")
+                    continue
+        else:
+            main_logger.warning("No suggestions found in response or invalid response format")
+        
+        main_logger.info(f"Response of appointment suggestions: {response}")
         return response
 
     def get_profile(self, mobile_number: str):
@@ -430,6 +478,40 @@
             main_logger.warning("No orders found in response or invalid response format")
         
         main_logger.info("Successfully processed open orders")
+        
+        # Define the cutoff date (April 1st, 2025)
+        cutoff_date = datetime(2025, 4, 1)
+        main_logger.info(f"Using cutoff date: {cutoff_date.strftime('%Y-%m-%d')}")
+        
+        # Adjust order times based on the date
+        if response and isinstance(response, list):
+            main_logger.info(f"Processing {len(response)} open orders")
+            for idx, order in enumerate(response, 1):
+                try:
+                    # Adjust orderBegin
+                    begin_dt = datetime.strptime(order["orderBegin"], "%Y-%m-%dT%H:%M:%S.%fZ")
+                    hours_to_add = 2 if begin_dt >= cutoff_date else 1
+                    adjusted_begin_dt = begin_dt.replace(hour=begin_dt.hour + hours_to_add)
+                    order["orderBegin"] = adjusted_begin_dt.strftime("%Y-%m-%dT%H:%M:%S.%fZ")
+                    
+                    # Adjust orderEnd
+                    end_dt = datetime.strptime(order["orderEnd"], "%Y-%m-%dT%H:%M:%S.%fZ")
+                    adjusted_end_dt = end_dt.replace(hour=end_dt.hour + hours_to_add)
+                    order["orderEnd"] = adjusted_end_dt.strftime("%Y-%m-%dT%H:%M:%S.%fZ")
+                    
+                    main_logger.info(
+                        f"Order {idx} (ID: {order.get('orderId')}): Adjusted times - "
+                        f"Begin: {begin_dt.strftime('%Y-%m-%d %H:%M')} → {adjusted_begin_dt.strftime('%Y-%m-%d %H:%M')} "
+                        f"(+{hours_to_add} hour{'s' if hours_to_add > 1 else ''}), "
+                        f"End: {end_dt.strftime('%Y-%m-%d %H:%M')} → {adjusted_end_dt.strftime('%Y-%m-%d %H:%M')}"
+                    )
+                except Exception as e:
+                    main_logger.error(f"Error adjusting times for order {idx}: {str(e)}")
+                    continue
+        else:
+            main_logger.warning("No orders found in response or invalid response format")
+        
+        main_logger.info("Successfully processed open orders")
         return response
 
     def get_old_orders(self, customer_code: str = "demo"):
@@ -440,11 +522,7 @@
         main_logger.info("Successfully fetched old orders")
         return response
 
-<<<<<<< HEAD
     def book_appointment(self, payload: dict,mobile_number,receiver_nunmber):
-=======
-    def book_appointment(self, payload: dict,mobile_number):
->>>>>>> 327ec213
         """Book one or more appointments with the updated API structure."""
         main_logger.debug("Booking appointment with new API format")
         
@@ -495,10 +573,11 @@
             response = self.request(
                 "POST",
                 "/bot/book",
-                data=adjusted_payload,
+                data=adjusted_adjusted_payload,
                 is_header=True,
                 mobile_number=mobile_number,
             )
+
 
             if response.get("code") == 0:
                 main_logger.info("Appointment booked successfully")
@@ -507,11 +586,7 @@
                     "mobileNumber": mobile_number,
                     "orderId": response.get("orderId")
                 })
-<<<<<<< HEAD
                 self.time_globe_repo.save_book_appointment(adjusted_payload,receiver_nunmber)
-=======
-                self.time_globe_repo.save_book_appointment(adjusted_payload)
->>>>>>> 327ec213
             else:
                 main_logger.error(f"Failed to book appointment: {response}")
 
@@ -521,14 +596,13 @@
             main_logger.error(f"Error in book_appointment: {str(e)}")
             raise
 
-<<<<<<< HEAD
-=======
-
->>>>>>> 327ec213
     def cancel_appointment(self, orderId: int, mobileNumber: str, siteCd):
         """Cancel an existing appointment."""
         main_logger.debug(f"Canceling appointment with order ID: {orderId}")
+        main_logger.debug(f"Canceling appointment with order ID: {orderId}")
         payload = {
+            "siteCd": siteCd,
+            "orderId": orderId,
             "siteCd": siteCd,
             "orderId": orderId,
         }
@@ -538,11 +612,15 @@
             data=payload,
             is_header=True,
             mobile_number=mobileNumber,
+            mobile_number=mobileNumber,
         )
         if response.get("code") == 0:
             main_logger.info(f"Appointment canceled successfully: {orderId}")
             self.time_globe_repo.delete_booking(orderId)
-        else:
+            main_logger.info(f"Appointment canceled successfully: {orderId}")
+            self.time_globe_repo.delete_booking(orderId)
+        else:
+            main_logger.error(f"Failed to cancel appointment: {orderId}")
             main_logger.error(f"Failed to cancel appointment: {orderId}")
         return response
 
@@ -565,14 +643,7 @@
         if not mobile_number.startswith("+"):
             mobile_number = "+" + mobile_number
 
-<<<<<<< HEAD
-        # self.mobile_number = mobile_number
-        # full_name = first_name + " " + last_name
-
-        # Create the payload with proper field names
-=======
         # Erstelle Payload für API
->>>>>>> 327ec213
         payload = {
             "salutationCd": gender,
             "email": email,
